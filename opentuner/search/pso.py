--- conflicted
+++ resolved
@@ -6,7 +6,6 @@
 import math
 
 class PSO(technique.SequentialSearchTechnique ):
-<<<<<<< HEAD
   """ Particle Swarm Optimization """
   def __init__(self, crossover, N = 3, init_pop=None, *pargs, **kwargs):
     """
@@ -74,136 +73,6 @@
     for p in m.params:
       self.velocity[p.name] = p.sv_swarm(self.position, global_best, self.best, omega=self.omega, phi_g=self.phi_g, phi_l=self.phi_l, c_choice=self.crossover_choice, velocity=self.velocity[p.name])
         
-=======
-    """ Particle Swarm Optimization """
-    def __init__(self, crossover, N = 3, init_pop=None, *pargs, **kwargs):
-        """
-        crossover: name of crossover operator function
-        """
-        super(PSO, self).__init__(*pargs, **kwargs)
-        self.crossover = crossover
-        self.name = 'pso-'+crossover
-        self.init_pop = init_pop
-        self.N = N
-
-    def main_generator(self):
-
-        objective   = self.objective
-        driver      = self.driver
-        m = self.manipulator
-        def config(cfg):
-            return driver.get_configuration(cfg)
-    
-        population = self.init_pop
-        if not population:
-            population = [HybridParticle(m, self.crossover, omega=0.5) for i in range(self.N)]
-
-        for p in population:
-            yield driver.get_configuration(p.position)
-
-        while True:
-            for particle in population:
-                g = driver.best_result.configuration.data
-                old=m.copy(particle.position)
-                particle.move(g)
-                yield config(particle.position)
-                # update individual best
-                if objective.lt(config(particle.position), config(particle.best)):
-                    particle.best = particle.position
-
-class HybridParticle(object):
-    def __init__(self, m, crossover_choice, omega=1, phi_l=0.5, phi_g=0.5):
-
-        """
-        m: a configuraiton manipulator
-        omega: influence of the particle's last velocity, a float in range [0,1] ; omega=1 means even speed
-        phi_l: influence of the particle's distance to its historial best position, a float in range [0,1]
-        phi_g: influence of the particle's distance to the global best position, a float in range [0,1]
-        """
-
-        self.manipulator = m
-        self.position = self.manipulator.random()   
-        self.best = self.position
-        self.omega = omega
-        self.phi_l = phi_l
-        self.phi_g = phi_g
-        self.crossover_choice = crossover_choice
-        self.velocity = {}
-        for p in self.manipulator.params:
-            # Velocity as a continous value
-            self.velocity[p.name]=0  
-            # Position as a continuous value in [0,1]
-            self.position[p.name]= random.random()
-            
-
-    def move(self, global_best):
-        """
-        Update parameter values using corresponding operators. 
-        TODO: introduce operator choice map
-        """
-        m = self.manipulator
-        #print "cfg length check:", len(self.velocity), len(self.position)
-        for p in m.params:
-            if p.is_permutation(): #TODO: ALL parameters that require probablistic intepretation
-                if random.uniform(0,1)>self.omega:
-                    if random.uniform(0,1)<self.phi_l:
-                        # Select crossover operator
-                        getattr(p, self.crossover_choice)(self.position, self.position, global_best, d=p.size/3)
-                    else:
-                        getattr(p, self.crossover_choice)(self.position, self.position, self.best, d=p.size/3)
-            else:
-                # Continuous representation regardless of param type
-                v = self.velocity+(-self.phi_l-self.phi_g)*self.position+ self.best*self.phi_l+ global_best*self.phi_g
-                self.position = min(max([self.position+v, 0]),1)
-
-    def to_cfg(self):
-        data = {}
-        for p in self.manipulator.params:
-            if p.is_permutation():
-                data[p.name] = self.position[p.name]
-            else:
-                if p.is_continuous():
-                     data[p.name] = p.xmin+(p.position[p.name]*(p.xmax-p.xmin))
-
-                elif p.is_ordinal():
-                     data[p.name] = to_ordinal(self.position[p.name], classes(p))
-                else: 
-                    raise Exception("Behavior undefined for parameter", p)
-
-
-def to_ordinal(v, classes):
-    """ Map a value v in range [0,1] to discrete ordinal classes"""
-    k = len(classes)
-    # Map position to discrete space
-    n1 = k/(1+exp(-v))
-    # Add Gaussian noise and round
-    n2 = round(random.gauss(n1, sigma*(k-1)))
-    n3 = min(k-1, max(n2, 0)) 
-    return classes[n3] 
-
-# Parameter property check. Alternative: put field values in each Parameter class. 
-    
-continuous_params = [FloatParameter]
-ordinal_params = [BooleanParameter, IntegerParameter]
-nominal_params = [SwitchParameter, EnumParameter]
-discrete_params = ordinal_params+nominal_params
-params1D = continuous_params +discrete_params
-paramsND = [PermutationParameter]
-
-def is_continuous(parameter):
-    """ Returns True if parameter is one of the continuous parameters defined in continuous_params """
-    return sum([isinstance(parameter, p) for p in continuous_params])>0
-
-def is_ordinal(parameter):
-    return sum([isinstance(parameter, p) for p in ordinal_params])>0
-
-def is_nomial(parameter):
-    return sum([isinstance(parameter, p) for p in nominal_params])>0
-
-def is_discrete(parameter):
-    return (is_nomial(parameter) or is_ordinal(parameter))
->>>>>>> 88c486ab
-
 technique.register(PSO(crossover = 'OX3'))
 technique.register(PSO(crossover = 'OX1'))
 technique.register(PSO(crossover = 'PMX'))
