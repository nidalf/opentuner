# -*- coding: utf-8 -*-
# vim: tabstop=2 shiftwidth=2 softtabstop=2 expandtab autoindent smarttab
from manipulator import *
from opentuner.search import technique
import random
import math

class PSO(technique.SequentialSearchTechnique ):
  """ Particle Swarm Optimization """
  def __init__(self, crossover, N = 30, init_pop=None, *pargs, **kwargs):
    """
    crossover: name of crossover operator function
    """
    super(PSO, self).__init__(*pargs, **kwargs)
    self.crossover = crossover
    self.name = 'pso-'+crossover
    self.init_pop = init_pop
    self.N = N

  def main_generator(self):

    objective   = self.objective
    driver    = self.driver
    m = self.manipulator
    def config(cfg):
      return driver.get_configuration(cfg)
  
    population = self.init_pop
    if not population:
      population = [HybridParticle(m, self.crossover) for i in range(self.N)]

    for p in population:
      yield driver.get_configuration(p.position)

    while True:
      for particle in population:
        g = driver.best_result.configuration.data
        old=m.copy(particle.position)
        particle.move(g)
        yield config(particle.position)
        # update individual best
        if objective.lt(config(particle.position), config(particle.best)):
          particle.best = particle.position

class HybridParticle(object):
  def __init__(self, m, crossover_choice, omega=0.5, phi_l=0.5, phi_g=0.5):

    """
    m: a configuraiton manipulator
    omega: influence of the particle's last velocity, a float in range [0,1] ; omega=1 means even speed
    phi_l: influence of the particle's distance to its historial best position, a float in range [0,1]
    phi_g: influence of the particle's distance to the global best position, a float in range [0,1]
    """

    self.manipulator = m
    self.position = self.manipulator.random()   
    self.best = self.position
    self.omega = omega
    self.phi_l = phi_l
    self.phi_g = phi_g
    self.crossover_choice = crossover_choice
    self.velocity = {}
    for p in self.manipulator.params:
      # Velocity as a continous value
      self.velocity[p.name]=0  

  def move(self, global_best):
    """
    Update parameter values using corresponding operators. 
    TODO: introduce operator choice map
    """
    m = self.manipulator
    for p in m.params:
      self.velocity[p.name] = p.sv_swarm(self.position, global_best, self.best, omega=self.omega, phi_g=self.phi_g, phi_l=self.phi_l, c_choice=self.crossover_choice, velocity=self.velocity[p.name])
<<<<<<< HEAD
        
=======

>>>>>>> b15ebef4
technique.register(PSO(crossover = 'OX3'))
technique.register(PSO(crossover = 'OX1'))
technique.register(PSO(crossover = 'PMX'))
technique.register(PSO(crossover = 'PX'))
technique.register(PSO(crossover = 'CX'))<|MERGE_RESOLUTION|>--- conflicted
+++ resolved
@@ -72,11 +72,8 @@
     m = self.manipulator
     for p in m.params:
       self.velocity[p.name] = p.sv_swarm(self.position, global_best, self.best, omega=self.omega, phi_g=self.phi_g, phi_l=self.phi_l, c_choice=self.crossover_choice, velocity=self.velocity[p.name])
-<<<<<<< HEAD
-        
-=======
 
->>>>>>> b15ebef4
+
 technique.register(PSO(crossover = 'OX3'))
 technique.register(PSO(crossover = 'OX1'))
 technique.register(PSO(crossover = 'PMX'))
