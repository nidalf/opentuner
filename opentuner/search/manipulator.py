--- conflicted
+++ resolved
@@ -1,8 +1,4 @@
-<<<<<<< HEAD
-=======
-#!/usr/bin/python
 # vim: tabstop=2 shiftwidth=2 softtabstop=2 expandtab autoindent smarttab
->>>>>>> eac3293c
 import abc
 import collections
 import copy
