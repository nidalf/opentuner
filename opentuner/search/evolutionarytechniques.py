import abc
import copy
import random
from technique import SearchTechnique
from opentuner.search import technique

class EvolutionaryTechnique(SearchTechnique):
  def __init__(self,
               mutation_rate = 0.1,
               crossover_rate = 0.0,
               must_mutate_count = 1,
               *pargs, **kwargs):
    super(EvolutionaryTechnique, self).__init__(*pargs, **kwargs)
    self.mutation_rate = mutation_rate
    self.crossover_rate = crossover_rate
    self.must_mutate_count = must_mutate_count

  def desired_configuration(self):
    """
    return a (cfg, priority) that we should test,
    through random mutation and crossover
    """
    #TODO: set limit value

    parents = self.selection()
    parents = map(copy.deepcopy, parents)
    parent_hashes = map(self.manipulator.hash_config, parents)

    if len(parents) > 1:
      cfg = self.crossover(parents)
    else:
      cfg = parents[0]

    for z in xrange(10): #retries
      self.mutation(cfg)
      if self.manipulator.hash_config(cfg) in parent_hashes:
        continue # try again
      return cfg

  def mutation(self, cfg):
    """
    mutate cfg in place
    """
    params = self.manipulator.parameters(cfg)
    random.shuffle(params)
    for param in params[:self.must_mutate_count]:
      self.mutate_param(cfg, param)
    for param in params[self.must_mutate_count:]:
      if random.random() < self.mutation_rate:
        self.mutate_param(cfg, param)

  def mutate_param(self, cfg, param):
    """
    mutate single parameter of cfg in place
    """
    param.randomize(cfg)

  def crossover(self):
    raise Exception('Not implemented')

  def selection(self):
    """return a list of parent configurations to use"""
    if random.random() < self.crossover_rate:
      return [self.select(),
              self.select()]
    else:
      return [self.select()]

  @abc.abstractmethod
  def select(self):
    """return a single random parent configuration"""
    return None

class GreedySelectionMixin(object):
  """
  EvolutionaryTechnique mixin for greedily selecting the best known
  configuration
  """
  def select(self):
    """return a single random parent configuration"""
    if (self.driver.best_result is not None and
        self.driver.best_result.state == 'OK'):
      return self.driver.best_result.configuration.data
    else:
      return self.manipulator.random()

class NormalMutationMixin(object):
  """
  Mutate primitive parameters according to normal distribution
  """

  def __init__(self, sigma = 0.1, *pargs, **kwargs):
    super(NormalMutationMixin, self).__init__(*pargs, **kwargs)
    self.sigma = sigma

  def mutate_param(self, cfg, param):
    """
    mutate single parameter of cfg in place
    """
    if param.is_primitive():
      param.normal_mutation(cfg, self.sigma)
    else:
      random.choice(param.manipulators(cfg))(cfg)


class CrossoverMixin(object):
  def __init__(self, crossover,   *pargs, **kwargs):
    super(CrossoverMixin, self).__init__(*pargs, **kwargs)
    self.crossover_op = crossover
    self.name = 'ga-'+crossover

  def crossover(self, cfgs):
    """
    Crossover the first permtation parameter, if found, of two parents and
    return one offspring cfg
    """
    cfg1, cfg2, = cfgs
    new = self.manipulator.copy(cfg1)
    params = self.manipulator.parameters(cfg1)
    for param in params:
      if param.is_permutation() and param.size>6:
        getattr(param, self.crossover_op)(new, cfg1, cfg2, d=param.size/3)
<<<<<<< HEAD
	break
=======
        break
>>>>>>> a0c75264
    return new


class UniformGreedyMutation(GreedySelectionMixin, EvolutionaryTechnique):
  pass

class NormalGreedyMutation(NormalMutationMixin, GreedySelectionMixin, EvolutionaryTechnique):
  pass

class GA(CrossoverMixin, UniformGreedyMutation):
  pass

technique.register(GA(crossover = 'OX3', mutation_rate=0.10, crossover_rate=0.8))
technique.register(GA(crossover = 'OX1', mutation_rate=0.10,crossover_rate=0.8))
technique.register(GA(crossover = 'PX', mutation_rate=0.10, crossover_rate=0.8))
technique.register(GA(crossover = 'CX', mutation_rate=0.10, crossover_rate=0.8))
technique.register(GA(crossover = 'PMX', mutation_rate=0.10, crossover_rate=0.8))
technique.register(UniformGreedyMutation(name='ga-base', mutation_rate=0.10))

technique.register(UniformGreedyMutation(name='UniformGreedyMutation05', mutation_rate=0.05))
technique.register(UniformGreedyMutation(name='UniformGreedyMutation10', mutation_rate=0.10))
technique.register(UniformGreedyMutation(name='UniformGreedyMutation20', mutation_rate=0.20))
technique.register(NormalGreedyMutation(name='NormalGreedyMutation05', mutation_rate=0.05))
technique.register(NormalGreedyMutation(name='NormalGreedyMutation10', mutation_rate=0.10))
technique.register(NormalGreedyMutation(name='NormalGreedyMutation20', mutation_rate=0.20))
<|MERGE_RESOLUTION|>--- conflicted
+++ resolved
@@ -120,11 +120,7 @@
     for param in params:
       if param.is_permutation() and param.size>6:
         getattr(param, self.crossover_op)(new, cfg1, cfg2, d=param.size/3)
-<<<<<<< HEAD
 	break
-=======
-        break
->>>>>>> a0c75264
     return new
 
 
