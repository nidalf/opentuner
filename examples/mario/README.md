--- conflicted
+++ resolved
@@ -15,14 +15,9 @@
 
 ## TODO
 
-<<<<<<< HEAD
 - use the [fm2 format](http://www.fceux.com/web/help/fceux.html?fm2.html)'s subtitle support in new-bests movies to show run number and fitness score
-- command-line option to skip `xvfb-run` for live demos
 
 ## Links
 
 - [Videos showing OpenTuner player Super Mario Bros](https://www.youtube.com/playlist?list=PLngnz1zPEA08FWy8wF9JbGqjlm-elHmlb)
 - [Slides describing representation and results](http://groups.csail.mit.edu/commit/papers/2014/ansel-pact14-opentuner-slides.pdf) (see slide 16)
-=======
-- use the [fm2 format](http://www.fceux.com/web/help/fceux.html?fm2.html)'s subtitle support in new-bests movies to show run number and fitness score
->>>>>>> 5bb0a9e4
